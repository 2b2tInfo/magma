# Description

Magma was originally designed and developed by Ladar Levison for lavabit.com. The current release is currently under heavy development, and some of the features and functions contained herein are unstable. The SMTP, POP, and IMAP protocol handlers are reasonably mature. The DMTP, DMAP and HTTP implementations (along with the bundled webmail system) are still in development. Happy hacking.

# Downloads

##### Magma v6.4.709

https://codeload.github.com/lavabit/magma/tar.gz/06f99c9873eb64e4f06833d6bc2b8f5b6afc45dc

##### Magma Development Machine, v1.0.0

The development machine is a pre-built virtual machine with a graphical desktop and various development tools, and dependencies installed.

https://darkmail.info/downloads/dark-mail-development-machine-1.0.0.tar.gz    
https://darkmail.info/downloads/dark-mail-development-machine-1.0.0.tar.gz.sha256    

33808e4ed81859cb076ae879fed7ad85164a2561a1b1cd96f66f65f7e3bf7bd7

##### Magma Build Machines, v0.0.8

For those looking for a slim virtual machine pre-configured to build and run magma, consider the following Vagrant boxes which have been created specifically for that purpose. Images have been created to support the VirtualBox, VMware, and libvirt providers. An official Docker image is on the roadmap, but for the time being you might want to consider one of the community supported images. Use the appropriate command below to download and provision a Vagrant instance.

```shell
# VMware
vagrant init lavabit/magma; vagrant up --provider vmware_desktop

# VirtualBox
vagrant init lavabit/magma; vagrant up --provider virtualbox

# libvirt
vagrant init lavabit/magma; vagrant up --provider libvirt
```

Images for specific platforms can be found [here](https://atlas.hashicorp.com/lavabit)

# Credits

<<<<<<< HEAD
Ladar Levison
Greg Brown
Ivan Tolkachev
Princess Levison
Ryan Crites
Sean Benson
Stephen Watt
Jacob Adkins
=======
Ladar Levison    
Greg Brown    
Ivan Tolkachev    
Princess Levison    
Ryan Crites    
Sean Benson    
Stephen Watt    
Jacob Adkins    
>>>>>>> 27a5dec9

And the army of Kickstarter supporters who contributed to this project.

# Tarball Contents

```
magma/
	check/
	dev/
		docs/
		scripts/
		tools/
			cryptex/
			mason/
			pwtool/
			rand/
			runner/
			stringer/
			testde/
	lib/
	res/
	sandbox/
	src/
	web/
	COPYRIGHT
	INSTALL
	LICENSE
	Makefile
	README.md
```

# Installation Instructions

These instructions are targeted at systems running CentOS 6.

### Prerequisites

Install the dependencies (make sure that EPEL is enabled):

```shell
yum groupinstall -y 'Development Tools'
yum install -y mysql-server memcached gettext-devel patch ncurses-devel perl-Time-HiRes check check-devel libbsd-devel
```

**MySQL**

To start MySQL and configure the magma username run the commands below. The supplied password should be replaced with value unique to your environment. You may also want to limit the permissions of the magma database user to the database it will need to access. The global permission is only needed to setup the table schema.

```shell
<<<<<<< HEAD
service mysqld start
chkconfig mysqld on

echo "CREATE USER 'magma'@'localhost' IDENTIFIED BY 'volcano';" | mysql -u root
echo "GRANT ALL PRIVILEGES ON *.* TO 'magma'@'localhost' WITH GRANT OPTION;" | mysql -u root
=======

# For CentOS v6
yum install mysql-server
chkconfig mysqld on && service mysqld start

# For CentOS v7
yum install mariadb-server
systemctl enable mariadb.service && systemctl start mariadb.service

mysql -u root < echo "CREATE USER 'magma'@'localhost' IDENTIFIED BY 'volcano';"
mysql -u root < echo "GRANT ALL PRIVILEGES ON *.* TO 'magma'@'localhost' WITH GRANT OPTION;"
>>>>>>> 27a5dec9
```

**Memcached**

To start Memcached run the commands below.

```shell
service memcached start
chkconfig memcached on
```
### Compiling (The Short Way)

```shell
make all
```

### Compiling (The Long Way)

To link up the development and build scripts run the linkup.sh. This will create a bin folder in your home directory, if it doesn't already exist, and create symbolic links to the scripts and tools used to build, run and test magma. The commands below assume the bin directory is in your PATH. If it isn't, or you simply don't want to create the symbolic links, you can also run the shell scripts directly from their location in the dev/scripts folder. To execute the linkup.sh script:

```shell
magma/dev/scripts/linkup.sh
```

To build the dependencies and create the magmad.so library separately, run the build.lib script. Run the script without any parameters to see the possible command line options. To compile and combine all of dependencies in a single operation:

```shell
build.lib all
```

The bundled Makefile can be used to compile magma. It will detect when the dependencies haven't been compiled and run the preceeding step automatically, if necessary, as the Makefile looks for required header files in folders created by the previous step. If the Makefile has trouble finding the necessary include files, odds are its because the previous step didn't run properly. Assuming the dependencies are available, you can compile magmad and magmad.check using:

```shell
build.magma
build.check
```

To setup a sandbox database which can be used to run the unit tests, or experiment with magma, run (assuming the development userid is setup with permission to your database):

```shell
schema.reset
```

To launch the magma unit tests, or magma using the sandbox configuration, run:

```shell
check.run
magma.run
```

To download the ClamAV virus definitions into the sandbox environment, run:

```shell
freshen.clamav
```

### Deploying

To deploy magma, run the INSTALL script. Note the INSTALL script is out of date, and will need to tweaking to operate perfectly against a copy of the current magma development branch cloned directly via git. Pull requests welcome.

```shell
./INSTALL -d ~/ -u magma -p volcano -s Lavabit
```

### Development

The best way to get an issue fixed is to create a pull request with a unit test added to the check folder which reproduces the issue and checks for the expected output. In general, please be sure to run the check.vg and magma.vg scripts before creating a pull request to make sure the newly submitted code doesn't introduce a memory leak, or invalid memory operation.


# Webmail

Inside the res/pages/webmail directory is a compiled copy of the webmail code. Locate script.js file and change the magma.portalUrl = true variable to false, and it will use a set of hard coded test requests/responses. These hard coded requests, and responses are useful for checking/developing the webmail code without a running version of the magma server. Currently the files are configured to access the JSON-RPC interface using the hostname "localhost" and the HTTP port 10000. This should work using the default magma.config and magma.sandbox.config files.

The static files inside the res/pages/webmail folder are compiled using the files inside the web directory. See the web/WORKFLOW.md file for details.



<|MERGE_RESOLUTION|>--- conflicted
+++ resolved
@@ -36,7 +36,6 @@
 
 # Credits
 
-<<<<<<< HEAD
 Ladar Levison
 Greg Brown
 Ivan Tolkachev
@@ -45,16 +44,6 @@
 Sean Benson
 Stephen Watt
 Jacob Adkins
-=======
-Ladar Levison    
-Greg Brown    
-Ivan Tolkachev    
-Princess Levison    
-Ryan Crites    
-Sean Benson    
-Stephen Watt    
-Jacob Adkins    
->>>>>>> 27a5dec9
 
 And the army of Kickstarter supporters who contributed to this project.
 
@@ -104,25 +93,11 @@
 To start MySQL and configure the magma username run the commands below. The supplied password should be replaced with value unique to your environment. You may also want to limit the permissions of the magma database user to the database it will need to access. The global permission is only needed to setup the table schema.
 
 ```shell
-<<<<<<< HEAD
 service mysqld start
 chkconfig mysqld on
 
 echo "CREATE USER 'magma'@'localhost' IDENTIFIED BY 'volcano';" | mysql -u root
 echo "GRANT ALL PRIVILEGES ON *.* TO 'magma'@'localhost' WITH GRANT OPTION;" | mysql -u root
-=======
-
-# For CentOS v6
-yum install mysql-server
-chkconfig mysqld on && service mysqld start
-
-# For CentOS v7
-yum install mariadb-server
-systemctl enable mariadb.service && systemctl start mariadb.service
-
-mysql -u root < echo "CREATE USER 'magma'@'localhost' IDENTIFIED BY 'volcano';"
-mysql -u root < echo "GRANT ALL PRIVILEGES ON *.* TO 'magma'@'localhost' WITH GRANT OPTION;"
->>>>>>> 27a5dec9
 ```
 
 **Memcached**
